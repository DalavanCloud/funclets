--- conflicted
+++ resolved
@@ -257,16 +257,11 @@
   let args = List.map ref vs in
   let vars = List.map (fun t -> ref (default_value t.it)) f.it.locals in
   let locals = args @ vars in
-<<<<<<< HEAD
-  let c = {module_ = m; locals; labels = []} in
+  let c = {instance = m; locals; labels = []} in
   coerce f.it.result (eval_expr c f.it.body)
 
 and coerce et vo =
   if et = None then None else vo
-=======
-  let c = {instance = m; locals; labels = []} in
-  eval_expr c f.it.body
->>>>>>> 8716a6b2
 
 
 (* Host operators *)
@@ -316,14 +311,3 @@
     assert (List.length vs = List.length f.it.params);
     eval_func m f vs
   with Stack_overflow -> callstack_exhaustion no_region
-<<<<<<< HEAD
-=======
-
-(* This function is not part of the spec. *)
-let host_eval e =
-  let f = {params = []; result = None; locals = []; body = e} @@ no_region in
-  let exports = ExportMap.singleton "eval" f in
-  let host = {page_size = 1L} in
-  let m = {imports = []; exports; tables = []; funcs = [f]; memory = None; host}
-  in eval_func m f []
->>>>>>> 8716a6b2
