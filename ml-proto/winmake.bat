--- conflicted
+++ resolved
@@ -32,10 +32,6 @@
 ocamlc.opt -c -bin-annot -I spec -I host -I given -I host/import -o spec/arithmetic.cmi spec/arithmetic.mli
 ocamllex.opt -q host/lexer.mll
 ocamlc.opt -c -bin-annot -I spec -I host -I given -I host/import -o spec/desugar.cmi spec/desugar.mli
-<<<<<<< HEAD
-ocamlc.opt -c -bin-annot -I host -I spec -I given -I host/import -o host/params.cmo host/params.ml
-=======
->>>>>>> 53dc683d
 ocamlc.opt -c -g -bin-annot -I spec -I host -I given -I host/import -o spec/check.d.cmo spec/check.ml
 ocamlc.opt -c -g -bin-annot -I host/import -I spec -I host -I given -o host/import/env.d.cmo host/import/env.ml
 ocamlc.opt -c -g -bin-annot -I spec -I host -I given -I host/import -o spec/eval.d.cmo spec/eval.ml
@@ -70,9 +66,5 @@
 ocamlc.opt -c -g -bin-annot -I spec -I host -I given -I host/import -o spec/i64_convert.d.cmo spec/i64_convert.ml
 ocamlc.opt -c -g -bin-annot -I spec -I host -I given -I host/import -o spec/ast.d.cmo spec/ast.ml
 ocamlc.opt -c -g -bin-annot -I spec -I host -I given -I host/import -o spec/desugar.d.cmo spec/desugar.ml
-<<<<<<< HEAD
-ocamlc.opt -c -g -bin-annot -I host -I spec -I given -I host/import -o host/params.d.cmo host/params.ml
-=======
->>>>>>> 53dc683d
 ocamlc.opt -c -g -bin-annot -I host -I spec -I given -I host/import -o host/print.d.cmo host/print.ml
 ocamlc.opt str.cma bigarray.cma -g given/source.d.cmo host/flags.d.cmo spec/error.d.cmo given/lib.d.cmo spec/float.d.cmo spec/f32.d.cmo spec/f64.d.cmo spec/numerics.d.cmo spec/int.d.cmo spec/i32.d.cmo spec/i64.d.cmo spec/i32_convert.d.cmo spec/f32_convert.d.cmo spec/i64_convert.d.cmo spec/f64_convert.d.cmo spec/types.d.cmo spec/values.d.cmo spec/memory.d.cmo spec/kernel.d.cmo spec/arithmetic.d.cmo spec/eval.d.cmo host/import.d.cmo host/import/env.d.cmo host/print.d.cmo host/import/spectest.d.cmo spec/ast.d.cmo spec/check.d.cmo spec/desugar.d.cmo host/script.d.cmo host/parser.d.cmo host/lexer.d.cmo host/main.d.cmo -o %NAME%